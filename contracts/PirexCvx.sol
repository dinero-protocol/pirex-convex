// SPDX-License-Identifier: MIT
pragma solidity ^0.8.0;

import "hardhat/console.sol";
import {Ownable} from "@openzeppelin/contracts/access/Ownable.sol";
import {IERC20} from "@openzeppelin/contracts/interfaces/IERC20.sol";
import {SafeERC20} from "@openzeppelin/contracts/token/ERC20/utils/SafeERC20.sol";
import {ERC20PresetMinterPauserUpgradeable} from "@openzeppelin/contracts-upgradeable/token/ERC20/presets/ERC20PresetMinterPauserUpgradeable.sol";
import {Clones} from "@openzeppelin/contracts/proxy/Clones.sol";
import {Strings} from "@openzeppelin/contracts/utils/Strings.sol";

interface ICvxLocker {
    struct LockedBalance {
        uint112 amount;
        uint112 boosted;
        uint32 unlockTime;
    }

    function lock(
        address _account,
        uint256 _amount,
        uint256 _spendRatio
    ) external;

    function processExpiredLocks(
        bool _relock,
        uint256 _spendRatio,
        address _withdrawTo
    ) external;

    function lockedBalances(address _user)
        external
        view
        returns (
            uint256 total,
            uint256 unlockable,
            uint256 locked,
            LockedBalance[] memory lockData
        );
}

interface IcvxRewardPool {
    function stake(uint256 _amount) external;

    function withdraw(uint256 _amount, bool claim) external;
}

interface IConvexDelegateRegistry {
    function setDelegate(bytes32 id, address delegate) external;
}

interface IVotiumMultiMerkleStash {
    function claim(
        address token,
        uint256 index,
        address account,
        uint256 amount,
        bytes32[] calldata merkleProof
    ) external;
}

contract PirexCvx is Ownable {
    using SafeERC20 for IERC20;
    using Strings for uint256;

    struct Deposit {
        uint256 lockExpiry;
        address token;
    }

    struct VoteEpochReward {
        address token;
        uint256 amount;
    }

    address public cvxLocker;
    address public cvx;
    address public cvxRewardPool;
    address public cvxDelegateRegistry;
    address public votiumMultiMerkleStash;
    uint256 public epochDepositDuration;
    uint256 public lockDuration;
    address public immutable erc20Implementation;
    address public voteDelegate;
    address public votiumRewardManager;

    mapping(uint256 => Deposit) public deposits;
    mapping(uint256 => VoteEpochReward[]) public voteEpochRewards;

<<<<<<< HEAD
    event VoteDelegateSet(bytes32 id, address delegate);
    event VotiumRewardManagerSet(address manager);
=======
    // Epoch mapped to vote token addresses
    mapping(uint256 => address) public voteEpochs;

>>>>>>> 141d66eb
    event Deposited(
        uint256 amount,
        uint256 spendRatio,
        uint256 epoch,
        uint256 lockExpiry,
        address token,
        uint256[8] voteEpochs
    );
    event Withdrew(
        uint256 amount,
        uint256 spendRatio,
        uint256 epoch,
        uint256 lockExpiry,
        address token,
        uint256 unlocked,
        uint256 staked
    );
    event Staked(uint256 amount);
    event Unstaked(uint256 amount);
    event VotiumRewardClaimed(
        address token,
        uint256 index,
        uint256 amount,
        bytes32[] merkleProof,
        uint256 voteEpoch,
        address manager
    );

    constructor(
        address _cvxLocker,
        address _cvx,
        address _cvxRewardPool,
        address _cvxDelegateRegistry,
        address _votiumMultiMerkleStash,
        uint256 _epochDepositDuration,
        uint256 _lockDuration,
        address _voteDelegate
    ) {
        require(_cvxLocker != address(0), "Invalid _cvxLocker");
        cvxLocker = _cvxLocker;

        require(_cvx != address(0), "Invalid _cvx");
        cvx = _cvx;

        require(_cvxRewardPool != address(0), "Invalid _cvxRewardPool");
        cvxRewardPool = _cvxRewardPool;

        require(
            _cvxDelegateRegistry != address(0),
            "Invalid _cvxDelegateRegistry"
        );
        cvxDelegateRegistry = _cvxDelegateRegistry;

        require(_votiumMultiMerkleStash != address(0));
        votiumMultiMerkleStash = _votiumMultiMerkleStash;

        require(_epochDepositDuration > 0, "Invalid _epochDepositDuration");
        epochDepositDuration = _epochDepositDuration;

        require(_lockDuration > 0, "Invalid _lockDuration");
        lockDuration = _lockDuration;

        require(_voteDelegate != address(0), "Invalid _voteDelegate");
        voteDelegate = _voteDelegate;

        // Default reward manager
        votiumRewardManager = address(this);

        erc20Implementation = address(new ERC20PresetMinterPauserUpgradeable());
    }

    /**
        @notice Restricts calls to owner or votiumRewardManager
     */
    modifier onlyVotiumRewardManager() {
        require(
            msg.sender == owner() || msg.sender == votiumRewardManager,
            "Must be owner or votiumRewardManager"
        );

        _;
    }

    /**
        @notice Set vote delegate
        @param  id        bytes32  Id from Convex when setting delegate
        @param  delegate  address  Account to delegate votes to
     */
    function setVoteDelegate(bytes32 id, address delegate) external onlyOwner {
        require(delegate != address(0), "Invalid delegate");
        voteDelegate = delegate;

        IConvexDelegateRegistry(cvxDelegateRegistry).setDelegate(
            id,
            voteDelegate
        );

        emit VoteDelegateSet(id, voteDelegate);
    }

    /**
        @notice Set Votium reward manager
        @param  manager  address  Reward manager
     */
    function setVotiumRewardManager(address manager) external onlyOwner {
        require(manager != address(0), "Invalid manager");
        votiumRewardManager = manager;

        emit VotiumRewardManagerSet(votiumRewardManager);
    }

    /**
        @notice Get current epoch
        @return uint256 Current epoch
     */
    function getCurrentEpoch() public view returns (uint256) {
        return (block.timestamp / epochDepositDuration) * epochDepositDuration;
    }

    /**
        @notice Deposit CVX into our protocol
        @param  amount      uint256  CVX amount
        @param  spendRatio  uint256  Used to calculate the spend amount and boost ratio
     */
    function deposit(uint256 amount, uint256 spendRatio) external {
        require(amount > 0, "Invalid amount");

        // CvxLocker transfers CVX from msg.sender (this contract) to itself
        IERC20(cvx).safeTransferFrom(msg.sender, address(this), amount);

        IERC20(cvx).safeIncreaseAllowance(cvxLocker, amount);
        ICvxLocker(cvxLocker).lock(address(this), amount, spendRatio);

        // Deposit periods are every 2 weeks
        uint256 currentEpoch = getCurrentEpoch();

        Deposit storage d = deposits[currentEpoch];

        // CVX can be withdrawn 17 weeks *after the end of the epoch*
        uint256 lockExpiry = currentEpoch + epochDepositDuration + lockDuration;
        address token = mintLockedCvx(msg.sender, amount, currentEpoch);
        uint256[8] memory _voteEpochs = mintVoteCvx(
            msg.sender,
            amount,
            currentEpoch
        );

        if (d.lockExpiry == 0) {
            d.lockExpiry = lockExpiry;
            d.token = token;
        }

        assert(d.lockExpiry != 0);
        assert(d.token != address(0));

        emit Deposited(
            amount,
            spendRatio,
            currentEpoch,
            lockExpiry,
            token,
            _voteEpochs
        );
    }

    /**
        @notice Reusable method for minting different types of CVX tokens
        @param  token      address  Token address if it already exists
        @param  tokenId    string   Token name/symbol
        @param  recipient  address  Account receiving tokens
        @param  amount     uint256  Amount of tokens to mint account
     */
    function mintCvx(
        address token,
        string memory tokenId,
        address recipient,
        uint256 amount
    ) internal returns (address) {
        require(bytes(tokenId).length > 0, "Invalid tokenId");
        require(recipient != address(0), "Invalid recipient");
        require(amount > 0, "Invalid amount");

        // If token does not yet exist, create new
        if (token == address(0)) {
            ERC20PresetMinterPauserUpgradeable _erc20 = ERC20PresetMinterPauserUpgradeable(
                    Clones.clone(erc20Implementation)
                );

            _erc20.initialize(tokenId, tokenId);
            _erc20.mint(recipient, amount);

            return address(_erc20);
        }

        ERC20PresetMinterPauserUpgradeable(token).mint(recipient, amount);

        return token;
    }

    /**
        @notice Mints locked CVX
        @param  recipient  uint256  Account receiving lockedCVX
        @param  amount     uint256  Amount of lockedCVX
        @param  epoch      uint256  Epoch to mint lockedCVX for
     */
    function mintLockedCvx(
        address recipient,
        uint256 amount,
        uint256 epoch
    ) internal returns (address) {
        string memory tokenId = string(
            abi.encodePacked("lockedCVX-", epoch.toString())
        );
        Deposit memory d = deposits[epoch];

        return mintCvx(d.token, tokenId, recipient, amount);
    }

    /**
        @notice Mints voteCVX
        @param  recipient  uint256  Account receiving voteCVX
        @param  amount     uint256  Amount of voteCVX
        @param  epoch      uint256  Epoch that user deposited CVX
     */
    function mintVoteCvx(
        address recipient,
        uint256 amount,
        uint256 epoch
    ) internal returns (uint256[8] memory _voteEpochs) {
        // Users can only vote in subsequent epochs (after their deposit epoch)
        uint256 firstVoteEpoch = epoch + epochDepositDuration;

        // Mint 1 voteCVX for each Convex gauge weight proposal that users can vote on
        for (uint8 i = 0; i < 8; i += 1) {
            uint256 voteEpoch = firstVoteEpoch + (epochDepositDuration * i);

            _voteEpochs[i] = voteEpoch;

            string memory tokenId = string(
                abi.encodePacked("voteCVX-", voteEpoch.toString())
            );

            address voteToken = voteEpochs[voteEpoch];
            address mintedVoteToken = mintCvx(
                voteToken,
                tokenId,
                recipient,
                amount
            );

            // Only modify storage if necessary
            if (voteToken == address(0)) {
                voteEpochs[voteEpoch] = mintedVoteToken;
            }
        }
    }

    /**
        @notice Withdraw deposit
        @param  epoch       uint256  Epoch to withdraw locked CVX for
        @param  spendRatio  uint256  Used to calculate the spend amount and boost ratio
     */
    function withdraw(uint256 epoch, uint256 spendRatio) external {
        Deposit memory d = deposits[epoch];
        require(d.lockExpiry > 0 && d.token != address(0), "Invalid epoch");
        require(
            d.lockExpiry <= block.timestamp,
            "Cannot withdraw before lock expiry"
        );

        ERC20PresetMinterPauserUpgradeable _erc20 = ERC20PresetMinterPauserUpgradeable(
                d.token
            );
        uint256 epochTokenBalance = _erc20.balanceOf(msg.sender);
        require(
            epochTokenBalance > 0,
            "Msg.sender does not have lockedCVX for epoch"
        );

        // Burn user lockedCVX
        _erc20.burnFrom(msg.sender, epochTokenBalance);

        uint256 unlocked = unlockCvx(spendRatio);

        // Unstake CVX if we do not have enough to complete withdrawal
        if (unlocked < epochTokenBalance) {
            unstakeCvx(epochTokenBalance - unlocked);
        }

        // Send msg.sender CVX equal to the amount of their epoch token balance
        IERC20(cvx).safeTransfer(msg.sender, epochTokenBalance);

        uint256 stakeableCvx = IERC20(cvx).balanceOf(address(this));

        // Stake remaining CVX to keep assets productive
        if (stakeableCvx > 0) {
            stakeCvx(stakeableCvx);
        }

        emit Withdrew(
            epochTokenBalance,
            spendRatio,
            epoch,
            d.lockExpiry,
            d.token,
            unlocked,
            stakeableCvx
        );
    }

    /**
        @notice Unlock CVX (if any)
        @param  spendRatio  uint256  Used to calculate the spend amount and boost ratio
        @return unlocked    uint256  Amount of unlocked CVX
     */
    function unlockCvx(uint256 spendRatio) public returns (uint256 unlocked) {
        ICvxLocker _cvxLocker = ICvxLocker(cvxLocker);
        (, uint256 unlockable, , ) = _cvxLocker.lockedBalances(address(this));

        // Withdraw all unlockable tokens
        if (unlockable > 0) {
            _cvxLocker.processExpiredLocks(false, spendRatio, address(this));
        }

        return unlockable;
    }

    /**
        @notice Stake CVX
        @param  amount  uint256  Amount of CVX to stake
     */
    function stakeCvx(uint256 amount) public {
        require(amount > 0, "Invalid amount");

        IERC20(cvx).safeIncreaseAllowance(cvxRewardPool, amount);
        IcvxRewardPool(cvxRewardPool).stake(amount);

        emit Staked(amount);
    }

    /**
        @notice Unstake CVX
        @param  amount  uint256  Amount of CVX to unstake
     */
    function unstakeCvx(uint256 amount) public {
        require(amount > 0, "Invalid amount");

        IcvxRewardPool(cvxRewardPool).withdraw(amount, false);

        emit Unstaked(amount);
    }

    /**
        @notice Claim Votium reward
        @param  token        address   Reward token address
        @param  index        uint256   Merkle tree node index
        @param  amount       uint256   Reward token amount
        @param  merkleProof  bytes2[]  Merkle proof
        @param  voteEpoch    uint256   Vote epoch associated with rewards
     */
    function claimVotiumReward(
        address token,
        uint256 index,
        uint256 amount,
        bytes32[] calldata merkleProof,
        uint256 voteEpoch
    ) external onlyVotiumRewardManager {
        require(voteEpoch > 0, "Invalid voteEpoch");
        require(
            voteEpoch < getCurrentEpoch(),
            "voteEpoch must be previous epoch"
        );

        IVotiumMultiMerkleStash(votiumMultiMerkleStash).claim(
            token,
            index,
            address(this),
            amount,
            merkleProof
        );

        // Default to storing vote epoch rewards as-is if default reward manager is set
        if (address(this) == votiumRewardManager) {
            voteEpochRewards[voteEpoch].push(VoteEpochReward(token, amount));
        }

        // TODO V1: External votiumRewardManager contract calls for managing rewards + updating storage

        emit VotiumRewardClaimed(
            token,
            index,
            amount,
            merkleProof,
            voteEpoch,
            votiumRewardManager
        );
    }
}<|MERGE_RESOLUTION|>--- conflicted
+++ resolved
@@ -87,14 +87,11 @@
     mapping(uint256 => Deposit) public deposits;
     mapping(uint256 => VoteEpochReward[]) public voteEpochRewards;
 
-<<<<<<< HEAD
     event VoteDelegateSet(bytes32 id, address delegate);
     event VotiumRewardManagerSet(address manager);
-=======
     // Epoch mapped to vote token addresses
     mapping(uint256 => address) public voteEpochs;
 
->>>>>>> 141d66eb
     event Deposited(
         uint256 amount,
         uint256 spendRatio,
