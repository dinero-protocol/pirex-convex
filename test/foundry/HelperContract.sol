// SPDX-License-Identifier: MIT
pragma solidity 0.8.12;

import "forge-std/Test.sol";
import {IERC20} from "@openzeppelin/contracts/token/ERC20/IERC20.sol";
import {PirexCvxMock} from "contracts/mocks/PirexCvxMock.sol";
import {PirexCvx} from "contracts/PirexCvx.sol";
import {PxCvx} from "contracts/PxCvx.sol";
import {PirexFees} from "contracts/PirexFees.sol";
import {ERC1155PresetMinterSupply} from "contracts/tokens/ERC1155PresetMinterSupply.sol";
import {ERC1155Solmate} from "contracts/tokens/ERC1155Solmate.sol";
import {UnionPirexVault} from "contracts/vault/UnionPirexVault.sol";
import {UnionPirexStrategyMock} from "contracts/mocks/UnionPirexStrategyMock.sol";
import {MultiMerkleStash} from "contracts/mocks/MultiMerkleStash.sol";
import {ICvxLocker} from "contracts/interfaces/ICvxLocker.sol";

interface IConvexToken is IERC20 {
    function mint(address _to, uint256 _amount) external;

    function totalSupply() external view override returns (uint256);
}

abstract contract HelperContract is Test {
    IConvexToken public constant CVX =
        IConvexToken(0x4e3FBD56CD56c3e72c1403e103b45Db9da5B9D2B);
    ICvxLocker public constant CVX_LOCKER =
        ICvxLocker(0x72a19342e8F1838460eBFCCEf09F6585e32db86E);

    address public constant CVX_DELEGATE_REGISTRY =
        0x469788fE6E9E9681C6ebF3bF78e7Fd26Fc015446;
    address public constant VOTIUM_MULTI_MERKLE_STASH =
        0x378Ba9B73309bE80BF4C2c027aAD799766a7ED5A;
    address public constant VOTIUM_OWNER =
        0x9d37A22cEc2f6b3635c61C253D192E68e85b1790;
    address public constant PRIMARY_ACCOUNT =
        0x5409ED021D9299bf6814279A6A1411A7e866A631;
    uint256 public constant EPOCH_DURATION = 1209600;

    PirexCvxMock public immutable pirexCvx;
    PxCvx public immutable pxCvx;
    ERC1155Solmate public immutable spCvx;
    ERC1155Solmate public immutable upCvx;
    ERC1155PresetMinterSupply public immutable vpCvx;
    ERC1155PresetMinterSupply public immutable rpCvx;
<<<<<<< HEAD
    UnionPirexVault public immutable unionPirex;
    UnionPirexStrategyMock public immutable unionPirexStrategy;
=======
    PirexFees public immutable pirexFees;
>>>>>>> a76feaf9

    address[3] public secondaryAccounts = [
        0x6Ecbe1DB9EF729CBe972C83Fb886247691Fb6beb,
        0xE36Ea790bc9d7AB70C55260C66D52b1eca985f84,
        0xE834EC434DABA538cd1b9Fe1582052B880BD7e63
    ];

    constructor() {
        pxCvx = new PxCvx();

<<<<<<< HEAD
        PirexFees pirexFees = new PirexFees(msg.sender, msg.sender);
=======
        pirexFees = new PirexFees(msg.sender, msg.sender);
        UnionPirexVault unionPirex = new UnionPirexVault(address(pxCvx));
>>>>>>> a76feaf9

        spCvx = new ERC1155Solmate();
        upCvx = new ERC1155Solmate();
        vpCvx = new ERC1155PresetMinterSupply("");
        rpCvx = new ERC1155PresetMinterSupply("");
        pirexCvx = new PirexCvxMock(
            address(CVX),
            address(CVX_LOCKER),
            CVX_DELEGATE_REGISTRY,
            address(pxCvx),
            address(upCvx),
            address(spCvx),
            address(vpCvx),
            address(rpCvx),
            address(pirexFees),
            VOTIUM_MULTI_MERKLE_STASH
        );
        unionPirex = new UnionPirexVault(address(pxCvx));
        unionPirexStrategy = new UnionPirexStrategyMock(
            address(pirexCvx),
            address(pxCvx),
            address(this),
            address(unionPirex)
        );

        // Configure contracts
        pirexCvx.setInitialFees(uint32(40000), uint32(50000), uint32(10000));
        pirexCvx.setContract(
            PirexCvx.Contract.UnionPirexVault,
            address(unionPirex)
        );
        pirexCvx.setPauseState(false);
        pxCvx.setOperator(address(pirexCvx));
        spCvx.grantMinterRole(address(pirexCvx));
        pirexFees.grantFeeDistributorRole(address(pirexCvx));

        bytes32 minterRole = keccak256("MINTER_ROLE");

        rpCvx.grantRole(minterRole, address(pirexCvx));
        upCvx.grantRole(minterRole, address(pirexCvx));
        unionPirex.setPlatform(address(this));
        unionPirex.setStrategy(address(unionPirexStrategy));

        // Set maxSupply to the largest possible value
        vm.store(address(CVX), bytes32(uint256(7)), bytes32(type(uint256).max));

        // Set reductionPerCliff to maxSupply to ensure mint amount is reduced by zero
        vm.store(
            address(CVX),
            bytes32(uint256(9)),
            vm.load(address(CVX), bytes32(uint256(7)))
        );
    }

    /**
        @notice Mint CVX for an address
        @param  to      address  CVX receipient
        @param  amount  uint256  CVX amount to mint
     */
    function _mintCvx(address to, uint256 amount) internal {
        // Call mint as the operator
        vm.prank(0xF403C135812408BFbE8713b5A23a04b3D48AAE31);

        CVX.mint(to, amount);
    }

    /**
        @notice Mint and deposit CVX into PirexCvx
        @param  assets          uint256  Amount of CVX to mint and deposit
        @param  receiver        address  Recipient of pxCVX or uCVX
        @param  shouldCompound  bool     Whether to compound with UnionPirexVault
        @param  lock            bool     Whether to lock deposited CVX
     */
    function _mintAndDepositCVX(
        uint256 assets,
        address receiver,
        bool shouldCompound,
        bool lock
    ) internal {
        _mintCvx(receiver, assets);
        vm.startPrank(receiver);
        CVX.approve(address(pirexCvx), CVX.balanceOf(receiver));
        pirexCvx.deposit(assets, receiver, shouldCompound);

        if (lock) {
            pirexCvx.lock();
        }

        vm.stopPrank();
    }

    /**
        @notice Set merkle root
        @param  token       address  Reward token
        @param  amount      uint256  Reward amount
        @param  merkleRoot  bytes32  Reward claim root
     */
    function _loadRewards(
        address token,
        uint256 amount,
        bytes32 merkleRoot
    ) internal {
        // Transfer rewards to Votium
        IERC20(token).transfer(VOTIUM_MULTI_MERKLE_STASH, amount);

        // Set reward merkle root
        vm.prank(VOTIUM_OWNER);
        MultiMerkleStash(VOTIUM_MULTI_MERKLE_STASH).updateMerkleRoot(
            token,
            merkleRoot
        );
    }

    /**
        @notice Claim a single reward for Pirex token holders
        @param  token     address   Reward token
        @param  amount    bytes32   Reward amount
     */
    function _claimSingleReward(address token, uint256 amount) internal {
        // Claim rewards for snapshotted pxCVX holders
        PirexCvx.VotiumReward memory votiumReward;
        votiumReward.token = token;
        votiumReward.index = 0;
        votiumReward.amount = amount;
        votiumReward.merkleProof = new bytes32[](0);
        PirexCvx.VotiumReward[]
            memory votiumRewards = new PirexCvx.VotiumReward[](1);
        votiumRewards[0] = votiumReward;
        pirexCvx.claimVotiumRewards(votiumRewards);
    }
}<|MERGE_RESOLUTION|>--- conflicted
+++ resolved
@@ -42,12 +42,9 @@
     ERC1155Solmate public immutable upCvx;
     ERC1155PresetMinterSupply public immutable vpCvx;
     ERC1155PresetMinterSupply public immutable rpCvx;
-<<<<<<< HEAD
     UnionPirexVault public immutable unionPirex;
     UnionPirexStrategyMock public immutable unionPirexStrategy;
-=======
     PirexFees public immutable pirexFees;
->>>>>>> a76feaf9
 
     address[3] public secondaryAccounts = [
         0x6Ecbe1DB9EF729CBe972C83Fb886247691Fb6beb,
@@ -57,14 +54,7 @@
 
     constructor() {
         pxCvx = new PxCvx();
-
-<<<<<<< HEAD
-        PirexFees pirexFees = new PirexFees(msg.sender, msg.sender);
-=======
         pirexFees = new PirexFees(msg.sender, msg.sender);
-        UnionPirexVault unionPirex = new UnionPirexVault(address(pxCvx));
->>>>>>> a76feaf9
-
         spCvx = new ERC1155Solmate();
         upCvx = new ERC1155Solmate();
         vpCvx = new ERC1155PresetMinterSupply("");
