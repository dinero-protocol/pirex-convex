// SPDX-License-Identifier: MIT
pragma solidity 0.8.12;

import "forge-std/Test.sol";
import {ERC20} from "@rari-capital/solmate/src/tokens/ERC20.sol";
import {ERC1155TokenReceiver} from "@rari-capital/solmate/src/tokens/ERC1155.sol";
import {IERC20} from "@openzeppelin/contracts/token/ERC20/IERC20.sol";
import {Pausable} from "@openzeppelin/contracts/security/Pausable.sol";
import {PirexCvxMock} from "contracts/mocks/PirexCvxMock.sol";
import {PirexCvx} from "contracts/PirexCvx.sol";
import {PxCvx} from "contracts/PxCvx.sol";
import {PirexFees} from "contracts/PirexFees.sol";
import {ERC1155PresetMinterSupply} from "contracts/tokens/ERC1155PresetMinterSupply.sol";
import {ERC1155Solmate} from "contracts/tokens/ERC1155Solmate.sol";
import {UnionPirexVault} from "contracts/vault/UnionPirexVault.sol";
import {UnionPirexStrategyMock} from "contracts/mocks/UnionPirexStrategyMock.sol";
import {MultiMerkleStash} from "contracts/mocks/MultiMerkleStash.sol";
import {CvxLockerV2} from "contracts/mocks/CvxLocker.sol";

interface IConvexToken is IERC20 {
    function mint(address _to, uint256 _amount) external;

    function totalSupply() external view override returns (uint256);
}

abstract contract HelperContract is
    Test,
    Pausable,
    ERC1155TokenReceiver,
    ERC20("Test", "TEST", 18)
{
    IConvexToken public constant CVX =
        IConvexToken(0x4e3FBD56CD56c3e72c1403e103b45Db9da5B9D2B);
    CvxLockerV2 public constant CVX_LOCKER =
        CvxLockerV2(0x72a19342e8F1838460eBFCCEf09F6585e32db86E);

    address public constant CVX_DELEGATE_REGISTRY =
        0x469788fE6E9E9681C6ebF3bF78e7Fd26Fc015446;
    address public constant VOTIUM_MULTI_MERKLE_STASH =
        0x378Ba9B73309bE80BF4C2c027aAD799766a7ED5A;
    address public constant VOTIUM_OWNER =
        0x9d37A22cEc2f6b3635c61C253D192E68e85b1790;
    address public constant PRIMARY_ACCOUNT =
        0x5409ED021D9299bf6814279A6A1411A7e866A631;
    address public constant TREASURY =
        0x086C98855dF3C78C6b481b6e1D47BeF42E9aC36B;
    uint256 public constant EPOCH_DURATION = 1209600;

    PirexCvxMock public immutable pirexCvx;
    PxCvx public immutable pxCvx;
    ERC1155Solmate public immutable spCvx;
    ERC1155Solmate public immutable upCvx;
    ERC1155PresetMinterSupply public immutable vpCvx;
    ERC1155PresetMinterSupply public immutable rpCvx;
    UnionPirexVault public immutable unionPirex;
    UnionPirexStrategyMock public immutable unionPirexStrategy;
    PirexFees public immutable pirexFees;

    address[3] public secondaryAccounts = [
        0x6Ecbe1DB9EF729CBe972C83Fb886247691Fb6beb,
        0xE36Ea790bc9d7AB70C55260C66D52b1eca985f84,
        0xE834EC434DABA538cd1b9Fe1582052B880BD7e63
    ];

    constructor() {
        pxCvx = new PxCvx();
        pirexFees = new PirexFees(TREASURY, msg.sender);
        spCvx = new ERC1155Solmate();
        upCvx = new ERC1155Solmate();
        vpCvx = new ERC1155PresetMinterSupply("");
        rpCvx = new ERC1155PresetMinterSupply("");
        pirexCvx = new PirexCvxMock(
            address(CVX),
            address(CVX_LOCKER),
            CVX_DELEGATE_REGISTRY,
            address(pxCvx),
            address(upCvx),
            address(spCvx),
            address(vpCvx),
            address(rpCvx),
            address(pirexFees),
            VOTIUM_MULTI_MERKLE_STASH
        );
        unionPirex = new UnionPirexVault(address(pxCvx));
        unionPirexStrategy = new UnionPirexStrategyMock(
            address(pirexCvx),
            address(pxCvx),
            address(this),
            address(unionPirex)
        );

        // Configure contracts
        pirexCvx.setFee(PirexCvx.Fees.Reward, uint32(40000));
        pirexCvx.setFee(PirexCvx.Fees.RedemptionMax, uint32(50000));
        pirexCvx.setFee(PirexCvx.Fees.RedemptionMin, uint32(10000));
        pirexCvx.setContract(
            PirexCvx.Contract.UnionPirexVault,
            address(unionPirex)
        );
        pirexCvx.setPauseState(false);
        pxCvx.setOperator(address(pirexCvx));
        spCvx.grantMinterRole(address(pirexCvx));
        pirexFees.grantFeeDistributorRole(address(pirexCvx));

        bytes32 minterRole = keccak256("MINTER_ROLE");

        vpCvx.grantRole(minterRole, address(pirexCvx));
        rpCvx.grantRole(minterRole, address(pirexCvx));
        upCvx.grantRole(minterRole, address(pirexCvx));
        unionPirex.setPlatform(address(this));
        unionPirex.setStrategy(address(unionPirexStrategy));

        // Set maxSupply to the largest possible value
        vm.store(address(CVX), bytes32(uint256(7)), bytes32(type(uint256).max));

        // Set reductionPerCliff to maxSupply to ensure mint amount is reduced by zero
        vm.store(
            address(CVX),
            bytes32(uint256(9)),
            vm.load(address(CVX), bytes32(uint256(7)))
        );
    }

    /**
        @notice Mint CVX for an address
        @param  to      address  CVX receipient
        @param  amount  uint256  CVX amount to mint
     */
    function _mintCvx(address to, uint256 amount) internal {
        // Call mint as the operator
        vm.prank(0xF403C135812408BFbE8713b5A23a04b3D48AAE31);

        CVX.mint(to, amount);
    }

    /**
        @notice Mint and deposit CVX into PirexCvx
        @param  assets          uint256  Amount of CVX to mint and deposit
        @param  receiver        address  Recipient of pxCVX or uCVX
        @param  shouldCompound  bool     Whether to compound with UnionPirexVault
        @param  lock            bool     Whether to lock deposited CVX
     */
    function _mintAndDepositCVX(
        uint256 assets,
        address receiver,
        bool shouldCompound,
        bool lock
    ) internal {
        _mintCvx(receiver, assets);

        vm.startPrank(receiver);

        CVX.approve(address(pirexCvx), CVX.balanceOf(receiver));
        pirexCvx.deposit(assets, receiver, shouldCompound);

        if (lock) {
            pirexCvx.lock();
        }

        vm.stopPrank();
    }

    /**
        @notice Set merkle root
        @param  token       address  Reward token
        @param  amount      uint256  Reward amount
        @param  merkleRoot  bytes32  Reward claim root
     */
    function _loadRewards(
        address token,
        uint256 amount,
        bytes32 merkleRoot
    ) internal {
        // Transfer rewards to Votium
        IERC20(token).transfer(VOTIUM_MULTI_MERKLE_STASH, amount);

        // Set reward merkle root
        vm.prank(VOTIUM_OWNER);

        MultiMerkleStash(VOTIUM_MULTI_MERKLE_STASH).updateMerkleRoot(
            token,
            merkleRoot
        );
    }

    /**
        @notice Claim a single reward for Pirex token holders
        @param  token     address   Reward token
        @param  amount    bytes32   Reward amount
     */
    function _claimSingleReward(address token, uint256 amount) internal {
        // Claim rewards for snapshotted pxCVX holders
        PirexCvx.VotiumReward memory votiumReward;
        votiumReward.token = token;
        votiumReward.index = 0;
        votiumReward.amount = amount;
        votiumReward.merkleProof = new bytes32[](0);
        PirexCvx.VotiumReward[]
            memory votiumRewards = new PirexCvx.VotiumReward[](1);
        votiumRewards[0] = votiumReward;

        pirexCvx.claimVotiumRewards(votiumRewards);
    }

    /**
        @notice Mint reward assets, set merkle root, and claim rewards for Pirex token holders
        @param  assets  uint256  Total reward assets to mint
     */
    function _distributeEpochRewards(uint256 assets) internal {
        // Mint TEST tokens
        _mint(address(this), assets);

        // Transfer to Votium and update metadata
        _loadRewards(
            address(this),
            assets,
            keccak256(abi.encodePacked(uint256(0), address(pirexCvx), assets))
        );

        // Claim reward for PirexCvx, resulting in reward data updating for token holders
        _claimSingleReward(address(this), assets);
    }

    /**
<<<<<<< HEAD
        @notice Validate future notes balances of the specified settings
        @param  fVal     uint8    Number representation of the futures enum
        @param  rounds   uint256  Number of rounds
        @param  account  uint256  Account
        @param  amount   uint256  Amount
     */
    function _validateFutureNotesBalances(
        uint8 fVal,
        uint256 rounds,
        address account,
        uint256 amount
    ) internal {
        uint256 startingEpoch = pirexCvx.getCurrentEpoch() + EPOCH_DURATION;
        ERC1155PresetMinterSupply fToken = (
            PirexCvx.Futures(fVal) == PirexCvx.Futures.Reward ? rpCvx : vpCvx
        );

        for (uint256 i; i < rounds; ++i) {
            assertEq(
                fToken.balanceOf(account, startingEpoch + i * EPOCH_DURATION),
                amount
            );
        }
=======
        @notice Set all fees to zero
     */
    function _resetFees() internal {
        vm.record();

        (
            uint32 rewardFee,
            uint32 redemptionMax,
            uint32 redemptionMin
        ) = pirexCvx.getFees();

        // Retrieve accessed storage slots and use to reset data
        (bytes32[] memory reads, bytes32[] memory writes) = vm.accesses(
            address(pirexCvx)
        );

        // Set fees to 0
        vm.store(address(pirexCvx), reads[0], bytes32(uint256(0)));
        vm.store(address(pirexCvx), reads[1], bytes32(uint256(0)));
        vm.store(address(pirexCvx), reads[2], bytes32(uint256(0)));
    }

    /**
        @notice Handle the receipt of a single ERC1155 token type.
        @dev An ERC1155-compliant smart contract MUST call this function on the token recipient contract, at the end of a `safeTransferFrom` after the balance has been updated.        
        This function MUST return `bytes4(keccak256("onERC1155Received(address,address,uint256,uint256,bytes)"))` (i.e. 0xf23a6e61) if it accepts the transfer.
        This function MUST revert if it rejects the transfer.
        Return of any other value than the prescribed keccak256 generated value MUST result in the transaction being reverted by the caller.
        @param  _operator  address  The address which initiated the transfer (i.e. msg.sender)
        @param  _from      address  The address which previously owned the token
        @param  _id        uint256  The ID of the token being transferred
        @param  _value     uint256  The amount of tokens being transferred
        @param  _data      bytes    Additional data with no specified format
        @return bytes4              `bytes4(keccak256("onERC1155Received(address,address,uint256,uint256,bytes)"))`
    */
    function onERC1155Received(
        address _operator,
        address _from,
        uint256 _id,
        uint256 _value,
        bytes calldata _data
    ) external pure override returns (bytes4) {
        return ERC1155TokenReceiver.onERC1155Received.selector;
    }

    /**
        @notice Handle the receipt of multiple ERC1155 token types.
        @dev An ERC1155-compliant smart contract MUST call this function on the token recipient contract, at the end of a `safeBatchTransferFrom` after the balances have been updated.        
        This function MUST return `bytes4(keccak256("onERC1155BatchReceived(address,address,uint256[],uint256[],bytes)"))` (i.e. 0xbc197c81) if it accepts the transfer(s).
        This function MUST revert if it rejects the transfer(s).
        Return of any other value than the prescribed keccak256 generated value MUST result in the transaction being reverted by the caller.
        @param  _operator  address    The address which initiated the batch transfer (i.e. msg.sender)
        @param  _from      address    The address which previously owned the token
        @param  _ids       uint256[]  An array containing ids of each token being transferred (order and length must match _values array)
        @param  _values    uint256[]  An array containing amounts of each token being transferred (order and length must match _ids array)
        @param  _data      bytes      Additional data with no specified format
        @return bytes4                `bytes4(keccak256("onERC1155BatchReceived(address,address,uint256[],uint256[],bytes)"))`
    */
    function onERC1155BatchReceived(
        address _operator,
        address _from,
        uint256[] calldata _ids,
        uint256[] calldata _values,
        bytes calldata _data
    ) external pure override returns (bytes4) {
        return ERC1155TokenReceiver.onERC1155BatchReceived.selector;
>>>>>>> 4a57427a
    }
}<|MERGE_RESOLUTION|>--- conflicted
+++ resolved
@@ -222,7 +222,6 @@
     }
 
     /**
-<<<<<<< HEAD
         @notice Validate future notes balances of the specified settings
         @param  fVal     uint8    Number representation of the futures enum
         @param  rounds   uint256  Number of rounds
@@ -246,7 +245,9 @@
                 amount
             );
         }
-=======
+    }
+
+    /**
         @notice Set all fees to zero
      */
     function _resetFees() internal {
@@ -313,6 +314,5 @@
         bytes calldata _data
     ) external pure override returns (bytes4) {
         return ERC1155TokenReceiver.onERC1155BatchReceived.selector;
->>>>>>> 4a57427a
     }
 }